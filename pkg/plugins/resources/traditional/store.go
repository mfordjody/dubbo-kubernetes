/*
 * Licensed to the Apache Software Foundation (ASF) under one or more
 * contributor license agreements.  See the NOTICE file distributed with
 * this work for additional information regarding copyright ownership.
 * The ASF licenses this file to You under the Apache License, Version 2.0
 * (the "License"); you may not use this file except in compliance with
 * the License.  You may obtain a copy of the License at
 *
 *     http://www.apache.org/licenses/LICENSE-2.0
 *
 * Unless required by applicable law or agreed to in writing, software
 * distributed under the License is distributed on an "AS IS" BASIS,
 * WITHOUT WARRANTIES OR CONDITIONS OF ANY KIND, either express or implied.
 * See the License for the specific language governing permissions and
 * limitations under the License.
 */

package traditional

import (
	"context"
	"fmt"
<<<<<<< HEAD
	"github.com/dubbogo/go-zookeeper/zk"
=======
	util_k8s "github.com/apache/dubbo-kubernetes/pkg/util/k8s"
>>>>>>> 324faeea
	"sync"
)

import (
	"dubbo.apache.org/dubbo-go/v3/common"
	"dubbo.apache.org/dubbo-go/v3/config_center"
	dubbo_identifier "dubbo.apache.org/dubbo-go/v3/metadata/identifier"
	"dubbo.apache.org/dubbo-go/v3/metadata/report"
	dubboRegistry "dubbo.apache.org/dubbo-go/v3/registry"

	"github.com/dubbogo/go-zookeeper/zk"

	"github.com/dubbogo/gost/encoding/yaml"

	"github.com/pkg/errors"

	"golang.org/x/exp/maps"
)

import (
	mesh_proto "github.com/apache/dubbo-kubernetes/api/mesh/v1alpha1"
	"github.com/apache/dubbo-kubernetes/pkg/core/consts"
	"github.com/apache/dubbo-kubernetes/pkg/core/governance"
	"github.com/apache/dubbo-kubernetes/pkg/core/logger"
	"github.com/apache/dubbo-kubernetes/pkg/core/reg_client"
	"github.com/apache/dubbo-kubernetes/pkg/core/resources/apis/mesh"
	core_model "github.com/apache/dubbo-kubernetes/pkg/core/resources/model"
	"github.com/apache/dubbo-kubernetes/pkg/core/resources/store"
	"github.com/apache/dubbo-kubernetes/pkg/events"
)

const (
	dubboGroup    = "dubbo"
	mappingGroup  = "mapping"
	dubboConfig   = "config"
	metadataGroup = "metadata"
	cpGroup       = "dubbo-cp"
	pathSeparator = "/"
)

type traditionalStore struct {
	configCenter   config_center.DynamicConfiguration
	metadataReport report.MetadataReport
	registryCenter dubboRegistry.Registry
	governance     governance.GovernanceConfig
	dCache         *sync.Map
	regClient      reg_client.RegClient
	eventWriter    events.Emitter
	mu             sync.RWMutex
}

func NewStore(
	configCenter config_center.DynamicConfiguration,
	metadataReport report.MetadataReport,
	registryCenter dubboRegistry.Registry,
	governance governance.GovernanceConfig,
	dCache *sync.Map,
	regClient reg_client.RegClient,
) store.ResourceStore {
	return &traditionalStore{
		configCenter:   configCenter,
		metadataReport: metadataReport,
		registryCenter: registryCenter,
		governance:     governance,
		dCache:         dCache,
		regClient:      regClient,
	}
}

func (t *traditionalStore) SetEventWriter(writer events.Emitter) {
	t.mu.Lock()
	defer t.mu.Unlock()
	t.eventWriter = writer
}

func (t *traditionalStore) Create(_ context.Context, resource core_model.Resource, fs ...store.CreateOptionsFunc) error {
	var err error
	opts := store.NewCreateOptions(fs...)
	name, _, err := util_k8s.CoreNameToK8sName(opts.Name)
	if err != nil {
		return err
	}
	switch resource.Descriptor().Name {
	case mesh.MappingType:
		spec := resource.GetSpec()
		mapping := spec.(*mesh_proto.Mapping)
		appNames := mapping.ApplicationNames
		serviceInterface := mapping.InterfaceName
		for _, app := range appNames {
			err = t.metadataReport.RegisterServiceAppMapping(serviceInterface, mappingGroup, app)
			if err != nil {
				return err
			}
		}
	case mesh.MetaDataType:
		spec := resource.GetSpec()
		metadata := spec.(*mesh_proto.MetaData)
		identifier := &dubbo_identifier.SubscriberMetadataIdentifier{
			Revision: metadata.GetRevision(),
			BaseApplicationMetadataIdentifier: dubbo_identifier.BaseApplicationMetadataIdentifier{
				Application: metadata.GetApp(),
				Group:       dubboGroup,
			},
		}
		services := map[string]*common.ServiceInfo{}
		// 把metadata赋值到services中
		for key, serviceInfo := range metadata.GetServices() {
			services[key] = &common.ServiceInfo{
				Name:     serviceInfo.GetName(),
				Group:    serviceInfo.GetGroup(),
				Version:  serviceInfo.GetVersion(),
				Protocol: serviceInfo.GetProtocol(),
				Path:     serviceInfo.GetPath(),
				Params:   serviceInfo.GetParams(),
			}
		}
		info := &common.MetadataInfo{
			App:      metadata.GetApp(),
			Revision: metadata.GetRevision(),
			Services: services,
		}
		err = t.metadataReport.PublishAppMetadata(identifier, info)
		if err != nil {
			return err
		}
	case mesh.DataplaneType:
		// Dataplane无法Create, 只能Get和List
	case mesh.TagRouteType:
		labels := opts.Labels
		base := mesh_proto.Base{
			Application:    labels[mesh_proto.Application],
			Service:        labels[mesh_proto.Service],
			ID:             labels[mesh_proto.ID],
			ServiceVersion: labels[mesh_proto.ServiceVersion],
			ServiceGroup:   labels[mesh_proto.ServiceGroup],
		}
		id := mesh_proto.BuildServiceKey(base)
		path := mesh_proto.GetRoutePath(id, consts.TagRoute)
		bytes, err := core_model.ToYAML(resource.GetSpec())
		if err != nil {
			return err
		}

		err = t.governance.SetConfig(path, string(bytes))
		if err != nil {
			return err
		}
	case mesh.ConditionRouteType:
		labels := opts.Labels
		base := mesh_proto.Base{
			Application:    labels[mesh_proto.Application],
			Service:        labels[mesh_proto.Service],
			ID:             labels[mesh_proto.ID],
			ServiceVersion: labels[mesh_proto.ServiceVersion],
			ServiceGroup:   labels[mesh_proto.ServiceGroup],
		}
		id := mesh_proto.BuildServiceKey(base)
		path := mesh_proto.GetRoutePath(id, consts.ConditionRoute)

		bytes, err := core_model.ToYAML(resource.GetSpec())
		if err != nil {
			return err
		}

		err = t.governance.SetConfig(path, string(bytes))
		if err != nil {
			return err
		}
	case mesh.DynamicConfigType:
		labels := opts.Labels
		base := mesh_proto.Base{
			Application:    labels[mesh_proto.Application],
			Service:        labels[mesh_proto.Service],
			ID:             labels[mesh_proto.ID],
			ServiceVersion: labels[mesh_proto.ServiceVersion],
			ServiceGroup:   labels[mesh_proto.ServiceGroup],
		}
		id := mesh_proto.BuildServiceKey(base)
		path := mesh_proto.GetOverridePath(id)
		bytes, err := core_model.ToYAML(resource.GetSpec())
		if err != nil {
			return err
		}

		err = t.governance.SetConfig(path, string(bytes))
		if err != nil {
			return err
		}
	default:
		bytes, err := core_model.ToYAML(resource.GetSpec())
		if err != nil {
			return err
		}

		path := GenerateCpGroupPath(string(resource.Descriptor().Name), name)
		// 使用RegClient
		err = t.regClient.SetContent(path, bytes)
		if err != nil {
			return err
		}
	}

	resource.SetMeta(&resourceMetaObject{
		Name:             name,
		Mesh:             opts.Mesh,
		CreationTime:     opts.CreationTime,
		ModificationTime: opts.CreationTime,
		Labels:           maps.Clone(opts.Labels),
	})

	if t.eventWriter != nil {
		go func() {
			t.eventWriter.Send(events.ResourceChangedEvent{
				Operation: events.Create,
				Type:      resource.Descriptor().Name,
				Key: core_model.MetaToResourceKey(&resourceMetaObject{
					Name: name,
					Mesh: opts.Mesh,
				}),
			})
		}()
	}
	return nil
}

func (t *traditionalStore) Update(ctx context.Context, resource core_model.Resource, fs ...store.UpdateOptionsFunc) error {
	opts := store.NewUpdateOptions(fs...)
	name, _, err := util_k8s.CoreNameToK8sName(opts.Name)
	if err != nil {
		return err
	}
	switch resource.Descriptor().Name {
	case mesh.DataplaneType:
		// Dataplane资源无法更新, 只能获取和删除
	case mesh.TagRouteType:
		labels := opts.Labels
		base := mesh_proto.Base{
			Application:    labels[mesh_proto.Application],
			Service:        labels[mesh_proto.Service],
			ID:             labels[mesh_proto.ID],
			ServiceVersion: labels[mesh_proto.ServiceVersion],
			ServiceGroup:   labels[mesh_proto.ServiceGroup],
		}
		id := mesh_proto.BuildServiceKey(base)
		path := mesh_proto.GetRoutePath(id, consts.TagRoute)
		cfg, err := t.governance.GetConfig(path)
		if err != nil {
			return err
		}
		if cfg == "" {
			return fmt.Errorf("tag route %s not found", id)
		}
		bytes, err := core_model.ToYAML(resource.GetSpec())
		if err != nil {
			return err
		}
		err = t.governance.SetConfig(path, string(bytes))
		if err != nil {
			return err
		}
	case mesh.ConditionRouteType:
		labels := opts.Labels
		base := mesh_proto.Base{
			Application:    labels[mesh_proto.Application],
			Service:        labels[mesh_proto.Service],
			ID:             labels[mesh_proto.ID],
			ServiceVersion: labels[mesh_proto.ServiceVersion],
			ServiceGroup:   labels[mesh_proto.ServiceGroup],
		}
		id := mesh_proto.BuildServiceKey(base)
		path := mesh_proto.GetRoutePath(id, consts.ConditionRoute)
		cfg, err := t.governance.GetConfig(path)
		if err != nil {
			return err
		}
		if cfg == "" {
			if cfg == "" {
				return fmt.Errorf("no existing condition route for path: %s", path)
			}
		}

		bytes, err := core_model.ToYAML(resource.GetSpec())
		if err != nil {
			return err
		}
		err = t.governance.SetConfig(path, string(bytes))
		if err != nil {
			return err
		}
	case mesh.DynamicConfigType:
		labels := opts.Labels
		base := mesh_proto.Base{
			Application:    labels[mesh_proto.Application],
			Service:        labels[mesh_proto.Service],
			ID:             labels[mesh_proto.ID],
			ServiceVersion: labels[mesh_proto.ServiceVersion],
			ServiceGroup:   labels[mesh_proto.ServiceGroup],
		}
		id := mesh_proto.BuildServiceKey(base)
		path := mesh_proto.GetOverridePath(id)
		existConfig, err := t.governance.GetConfig(path)
		if err != nil {
			return err
		}
		override := &mesh_proto.DynamicConfig{}
		err = yaml.UnmarshalYML([]byte(existConfig), override)
		if err != nil {
			return err
		}
		configs := make([]*mesh_proto.OverrideConfig, 0)
		if len(override.Configs) > 0 {
			for _, c := range override.Configs {
				if consts.Configs.Contains(c.Type) {
					configs = append(configs, c)
				}
			}
		}
		update := resource.GetSpec().(*mesh_proto.DynamicConfig)
		configs = append(configs, update.Configs...)
		override.Configs = configs
		override.Enabled = update.Enabled
		if b, err := yaml.MarshalYML(override); err != nil {
			return err
		} else {
			err := t.governance.SetConfig(path, string(b))
			if err != nil {
				return err
			}
		}
	case mesh.MappingType:
		spec := resource.GetSpec()
		mapping := spec.(*mesh_proto.Mapping)
		appNames := mapping.ApplicationNames
		serviceInterface := mapping.InterfaceName
		for _, app := range appNames {
			path := getMappingPath(serviceInterface)
			// 先使用regClient判断是否存在, 如果存在的话就先删除再更新
			bytes, err := t.regClient.GetContent(path)
			if err != nil {
				return err
			}
			if len(bytes) != 0 {
				// 说明有内容, 需要先删除
				err := t.regClient.DeleteContent(path)
				if err != nil {
					return err
				}
			}
			err = t.metadataReport.RegisterServiceAppMapping(serviceInterface, mappingGroup, app)
			if err != nil {
				return err
			}
		}
	case mesh.MetaDataType:
		spec := resource.GetSpec()
		metadata := spec.(*mesh_proto.MetaData)
		identifier := &dubbo_identifier.SubscriberMetadataIdentifier{
			Revision: metadata.GetRevision(),
			BaseApplicationMetadataIdentifier: dubbo_identifier.BaseApplicationMetadataIdentifier{
				Application: metadata.GetApp(),
				Group:       dubboGroup,
			},
		}
		// 先判断identifier是否存在, 如果存在到话需要将其删除
		content, err := t.regClient.GetContent(getMetadataPath(metadata.GetApp(), metadata.GetRevision()))
		if err != nil {
			return err
		}
		if len(content) != 0 {
			// 如果不为空, 先删除
			err := t.regClient.DeleteContent(getMetadataPath(metadata.GetApp(), metadata.GetRevision()))
			if err != nil {
				return err
			}
		}
		services := map[string]*common.ServiceInfo{}
		// 把metadata赋值到services中
		for key, serviceInfo := range metadata.GetServices() {
			services[key] = &common.ServiceInfo{
				Name:     serviceInfo.GetName(),
				Group:    serviceInfo.GetGroup(),
				Version:  serviceInfo.GetVersion(),
				Protocol: serviceInfo.GetProtocol(),
				Path:     serviceInfo.GetPath(),
				Params:   serviceInfo.GetParams(),
			}
		}
		info := &common.MetadataInfo{
			App:      metadata.GetApp(),
			Revision: metadata.GetRevision(),
			Services: services,
		}
		err = t.metadataReport.PublishAppMetadata(identifier, info)
		if err != nil {
			return err
		}
	default:
		bytes, err := core_model.ToYAML(resource.GetSpec())
		if err != nil {
			return err
		}

		path := GenerateCpGroupPath(string(resource.Descriptor().Name), name)
		// 使用RegClient
		err = t.regClient.SetContent(path, bytes)
		if err != nil {
			return err
		}
	}
	resource.SetMeta(&resourceMetaObject{
		Name:             name,
		Mesh:             opts.Mesh,
		ModificationTime: opts.ModificationTime,
		Labels:           maps.Clone(opts.Labels),
	})

	if t.eventWriter != nil {
		go func() {
			t.eventWriter.Send(events.ResourceChangedEvent{
				Operation: events.Update,
				Type:      resource.Descriptor().Name,
				Key: core_model.MetaToResourceKey(&resourceMetaObject{
					Name: name,
					Mesh: opts.Mesh,
				}),
			})
		}()
	}
	return nil
}

func (t *traditionalStore) Delete(ctx context.Context, resource core_model.Resource, fs ...store.DeleteOptionsFunc) error {
	opts := store.NewDeleteOptions(fs...)
	name, _, err := util_k8s.CoreNameToK8sName(opts.Name)
	if err != nil {
		return err
	}
	switch resource.Descriptor().Name {
	case mesh.DataplaneType:
		// 不支持删除
	case mesh.TagRouteType:
		labels := opts.Labels
		base := mesh_proto.Base{
			Application:    labels[mesh_proto.Application],
			Service:        labels[mesh_proto.Service],
			ID:             labels[mesh_proto.ID],
			ServiceVersion: labels[mesh_proto.ServiceVersion],
			ServiceGroup:   labels[mesh_proto.ServiceGroup],
		}
		key := mesh_proto.BuildServiceKey(base)
		path := mesh_proto.GetOverridePath(key)
		err := t.governance.DeleteConfig(path)
		if err != nil {
			return err
		}
	case mesh.ConditionRouteType:
		labels := opts.Labels
		base := mesh_proto.Base{
			Application:    labels[mesh_proto.Application],
			Service:        labels[mesh_proto.Service],
			ID:             labels[mesh_proto.ID],
			ServiceVersion: labels[mesh_proto.ServiceVersion],
			ServiceGroup:   labels[mesh_proto.ServiceGroup],
		}
		key := mesh_proto.BuildServiceKey(base)
		path := mesh_proto.GetRoutePath(key, consts.ConditionRoute)
		err := t.governance.DeleteConfig(path)
		if err != nil {
			return err
		}
	case mesh.DynamicConfigType:
		labels := opts.Labels
		base := mesh_proto.Base{
			Application:    labels[mesh_proto.Application],
			Service:        labels[mesh_proto.Service],
			ID:             labels[mesh_proto.ID],
			ServiceVersion: labels[mesh_proto.ServiceVersion],
			ServiceGroup:   labels[mesh_proto.ServiceGroup],
		}
		key := mesh_proto.BuildServiceKey(base)
		path := mesh_proto.GetOverridePath(key)
		conf, err := t.governance.GetConfig(path)
		if err != nil {
			logger.Sugar().Error(err.Error())
			return err
		}
		if err := core_model.FromYAML([]byte(conf), resource.GetSpec()); err != nil {
			return err
		}
		override := resource.GetSpec().(*mesh_proto.DynamicConfig)
		if len(override.Configs) > 0 {
			newConfigs := make([]*mesh_proto.OverrideConfig, 0)
			for _, c := range override.Configs {
				if consts.Configs.Contains(c.Type) {
					newConfigs = append(newConfigs, c)
				}
			}
			if len(newConfigs) == 0 {
				err := t.governance.DeleteConfig(path)
				if err != nil {
					return err
				}
			} else {
				override.Configs = newConfigs
				if b, err := yaml.MarshalYML(override); err != nil {
					return err
				} else {
					err := t.governance.SetConfig(path, string(b))
					if err != nil {
						return err
					}
				}
			}
		} else {
			err := t.governance.DeleteConfig(path)
			if err != nil {
				return err
			}
		}
	case mesh.MappingType:
		// 无法删除
	case mesh.MetaDataType:
		// 无法删除
	default:
		path := GenerateCpGroupPath(string(resource.Descriptor().Name), name)
		err = t.regClient.DeleteContent(path)
		if err != nil {
			return err
		}
	}

	if t.eventWriter != nil {
		go func() {
			t.eventWriter.Send(events.ResourceChangedEvent{
				Operation: events.Delete,
				Type:      resource.Descriptor().Name,
				Key: core_model.ResourceKey{
					Mesh: opts.Mesh,
					Name: name,
				},
			})
		}()
	}
	return nil
}

func (c *traditionalStore) Get(_ context.Context, resource core_model.Resource, fs ...store.GetOptionsFunc) error {
	opts := store.NewGetOptions(fs...)

	name, _, err := util_k8s.CoreNameToK8sName(opts.Name)
	if err != nil {
		return err
	}

	switch resource.Descriptor().Name {
	case mesh.DataplaneType:
<<<<<<< HEAD
		key := opts.Name
		value, ok := c.dCache.Load(key)
=======
		value, ok := c.dCache.Load(name)
>>>>>>> 324faeea
		if !ok {
			return nil
		}
		r := value.(core_model.Resource)
		resource.SetMeta(r.GetMeta())
		err = resource.SetSpec(r.GetSpec())
		if err != nil {
			return err
		}
		resource.SetMeta(&resourceMetaObject{
			Name: name,
			Mesh: opts.Mesh,
		})
	case mesh.TagRouteType:
		labels := opts.Labels
		base := mesh_proto.Base{
			Application:    labels[mesh_proto.Application],
			Service:        labels[mesh_proto.Service],
			ID:             labels[mesh_proto.ID],
			ServiceVersion: labels[mesh_proto.ServiceVersion],
			ServiceGroup:   labels[mesh_proto.ServiceGroup],
		}
		id := mesh_proto.BuildServiceKey(base)
		path := mesh_proto.GetRoutePath(id, consts.TagRoute)
		cfg, err := c.governance.GetConfig(path)
		if err != nil {
			return err
		}
		if cfg != "" {
			if err := core_model.FromYAML([]byte(cfg), resource.GetSpec()); err != nil {
				return errors.Wrap(err, "failed to convert json to spec")
			}
		}
		resource.SetMeta(&resourceMetaObject{
			Name: name,
			Mesh: opts.Mesh,
		})
	case mesh.ConditionRouteType:
		labels := opts.Labels
		base := mesh_proto.Base{
			Application:    labels[mesh_proto.Application],
			Service:        labels[mesh_proto.Service],
			ID:             labels[mesh_proto.ID],
			ServiceVersion: labels[mesh_proto.ServiceVersion],
			ServiceGroup:   labels[mesh_proto.ServiceGroup],
		}
		id := mesh_proto.BuildServiceKey(base)
		path := mesh_proto.GetRoutePath(id, consts.ConditionRoute)
		cfg, err := c.governance.GetConfig(path)
		if err != nil {
			return err
		}
		if cfg != "" {
			if err := core_model.FromYAML([]byte(cfg), resource.GetSpec()); err != nil {
				return errors.Wrap(err, "failed to convert json to spec")
			}
		}
		resource.SetMeta(&resourceMetaObject{
			Name: name,
			Mesh: opts.Mesh,
		})
	case mesh.DynamicConfigType:
		labels := opts.Labels
		base := mesh_proto.Base{
			Application:    labels[mesh_proto.Application],
			Service:        labels[mesh_proto.Service],
			ID:             labels[mesh_proto.ID],
			ServiceVersion: labels[mesh_proto.ServiceVersion],
			ServiceGroup:   labels[mesh_proto.ServiceGroup],
		}
		id := mesh_proto.BuildServiceKey(base)
		path := mesh_proto.GetOverridePath(id)
		cfg, err := c.governance.GetConfig(path)
		if err != nil {
			return err
		}
		if cfg != "" {
			if err := core_model.FromYAML([]byte(cfg), resource.GetSpec()); err != nil {
				return errors.Wrap(err, "failed to convert json to spec")
			}
		}
		resource.SetMeta(&resourceMetaObject{
			Name: name,
			Mesh: opts.Mesh,
		})
	case mesh.MappingType:
		// Get通过Key获取, 不设置listener
		set, err := c.metadataReport.GetServiceAppMapping(name, mappingGroup, nil)
		if err != nil {
			if errors.Is(err, zk.ErrNoNode) {
				return nil
			}
			return err
		}

		meta := &resourceMetaObject{
			Name: name,
			Mesh: opts.Mesh,
		}
		resource.SetMeta(meta)
		mapping := resource.GetSpec().(*mesh_proto.Mapping)
		mapping.Zone = "default"
		mapping.InterfaceName = name
		var items []string
		for k := range set.Items {
			items = append(items, fmt.Sprintf("%v", k))
		}
		mapping.ApplicationNames = items
		resource.SetMeta(&resourceMetaObject{
			Name: name,
			Mesh: opts.Mesh,
		})
	case mesh.MetaDataType:
<<<<<<< HEAD
		name := opts.Name
=======
>>>>>>> 324faeea
		// 拆分name得到revision和app
		app, revision := splitAppAndRevision(name)
		if revision == "" {
			children, err := c.regClient.GetChildren(getMetadataPath(app))
			if err != nil {
				return err
			}
			revision = children[0]
		}
		id := dubbo_identifier.NewSubscriberMetadataIdentifier(app, revision)
		appMetadata, err := c.metadataReport.GetAppMetadata(id)
		if err != nil {
			return err
		}
		metaData := resource.GetSpec().(*mesh_proto.MetaData)
		metaData.App = appMetadata.App
		metaData.Revision = appMetadata.Revision
		service := map[string]*mesh_proto.ServiceInfo{}
		for key, serviceInfo := range appMetadata.Services {
			service[key] = &mesh_proto.ServiceInfo{
				Name:     serviceInfo.Name,
				Group:    serviceInfo.Group,
				Version:  serviceInfo.Version,
				Protocol: serviceInfo.Protocol,
				Path:     serviceInfo.Path,
				Params:   serviceInfo.Params,
			}
		}
		metaData.Services = service
		resource.SetMeta(&resourceMetaObject{
			Name: name,
			Mesh: opts.Mesh,
		})
	default:
		path := GenerateCpGroupPath(string(resource.Descriptor().Name), name)
		value, err := c.regClient.GetContent(path)
		if err != nil {
			return err
		}
		if err := core_model.FromYAML(value, resource.GetSpec()); err != nil {
			return err
		}
		resource.SetMeta(&resourceMetaObject{
			Name: name,
			Mesh: opts.Mesh,
		})
	}
	return nil
}

func (c *traditionalStore) List(_ context.Context, resources core_model.ResourceList, fs ...store.ListOptionsFunc) error {
	opts := store.NewListOptions(fs...)

	switch resources.GetItemType() {
	case mesh.DataplaneType:
		// iterator services key set
		c.dCache.Range(func(key, value any) bool {
			item := resources.NewItem()
			r := value.(core_model.Resource)
			item.SetMeta(&resourceMetaObject{
				Name: key.(string),
			})
			err := item.SetSpec(r.GetSpec())
			if err != nil {
				return false
			}
			if err := resources.AddItem(item); err != nil {
				return false
			}
			return true
		})
	case mesh.MappingType:
		// 1. 首先获取到所有到key
		keys, err := c.metadataReport.GetConfigKeysByGroup(mappingGroup)
		if err != nil {
			return err
		}
		for _, key := range keys.Values() {
			key := key.(string)
			// 通过key得到所有的mapping映射关系
			set, err := c.metadataReport.GetServiceAppMapping(key, mappingGroup, nil)
			if err != nil {
				return err
			}
			meta := &resourceMetaObject{
				Name: key,
			}
			item := resources.NewItem()
			item.SetMeta(meta)
			mapping := item.GetSpec().(*mesh_proto.Mapping)
			mapping.Zone = "default"
			mapping.InterfaceName = key
			var items []string
			for k := range set.Items {
				items = append(items, fmt.Sprintf("%v", k))
			}
			mapping.ApplicationNames = items
			err = resources.AddItem(item)
			if err != nil {
				return err
			}
		}
	case mesh.MetaDataType:
		// 1. 获取到所有的key, key是application(应用名)
		rootDir := getMetadataPath()
		appNames, err := c.regClient.GetChildren(rootDir)
		if err != nil {
			return err
		}
		for _, app := range appNames {
			// 2. 获取到该应用名下所有的revision
			path := getMetadataPath(app)
			revisions, err := c.regClient.GetChildren(path)
			if err != nil {
				return err
			}
			if revisions[0] == "provider" ||
				revisions[0] == "consumer" {
				continue
			}
			for _, revision := range revisions {
				id := dubbo_identifier.NewSubscriberMetadataIdentifier(app, revision)
				appMetadata, err := c.metadataReport.GetAppMetadata(id)
				if err != nil {
					return err
				}
				item := resources.NewItem()
				metaData := item.GetSpec().(*mesh_proto.MetaData)
				metaData.App = appMetadata.App
				metaData.Revision = appMetadata.Revision
				service := map[string]*mesh_proto.ServiceInfo{}
				for key, serviceInfo := range appMetadata.Services {
					service[key] = &mesh_proto.ServiceInfo{
						Name:     serviceInfo.Name,
						Group:    serviceInfo.Group,
						Version:  serviceInfo.Version,
						Protocol: serviceInfo.Protocol,
						Path:     serviceInfo.Path,
						Params:   serviceInfo.Params,
					}
				}
				metaData.Services = service
				item.SetMeta(&resourceMetaObject{
					Name:    app,
					Version: revision,
				})
				err = resources.AddItem(item)
				if err != nil {
					return err
				}
			}
		}

	case mesh.DynamicConfigType:
		// 不支持List
	case mesh.TagRouteType:
		// 不支持List
	case mesh.ConditionRouteType:
		// 不支持List
	default:
		rootDir := getDubboCpPath(string(resources.GetItemType()))
		names, err := c.regClient.GetChildren(rootDir)
		if err != nil {
			return err
		}
		for _, name := range names {
			path := getDubboCpPath(string(resources.GetItemType()), name)
			bytes, err := c.regClient.GetContent(path)
			if err != nil {
				return err
			}
			item := resources.NewItem()
			if err = core_model.FromYAML(bytes, item.GetSpec()); err != nil {
				return err
			}
			item.SetMeta(&resourceMetaObject{
				Name:   name,
				Labels: maps.Clone(opts.Labels),
			})
			err = resources.AddItem(item)
			if err != nil {
				return err
			}
		}
	}
	return nil
}<|MERGE_RESOLUTION|>--- conflicted
+++ resolved
@@ -20,11 +20,7 @@
 import (
 	"context"
 	"fmt"
-<<<<<<< HEAD
-	"github.com/dubbogo/go-zookeeper/zk"
-=======
 	util_k8s "github.com/apache/dubbo-kubernetes/pkg/util/k8s"
->>>>>>> 324faeea
 	"sync"
 )
 
@@ -581,12 +577,7 @@
 
 	switch resource.Descriptor().Name {
 	case mesh.DataplaneType:
-<<<<<<< HEAD
-		key := opts.Name
-		value, ok := c.dCache.Load(key)
-=======
 		value, ok := c.dCache.Load(name)
->>>>>>> 324faeea
 		if !ok {
 			return nil
 		}
@@ -700,10 +691,6 @@
 			Mesh: opts.Mesh,
 		})
 	case mesh.MetaDataType:
-<<<<<<< HEAD
-		name := opts.Name
-=======
->>>>>>> 324faeea
 		// 拆分name得到revision和app
 		app, revision := splitAppAndRevision(name)
 		if revision == "" {
