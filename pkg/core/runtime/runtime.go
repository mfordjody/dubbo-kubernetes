--- conflicted
+++ resolved
@@ -206,17 +206,10 @@
 	return b.metadataReportCenter
 }
 
-<<<<<<< HEAD
-func (b *runtimeContext) EnvoyAdminClient() admin.EnvoyAdminClient {
-	return b.eac
-}
-
 func (b *runtimeContext) MeshCache() *mesh.Cache {
 	return b.meshCache
 }
 
-=======
->>>>>>> b165c47d
 func (rc *runtimeContext) DDSContext() *dds_context.Context {
 	return rc.ddsctx
 }
