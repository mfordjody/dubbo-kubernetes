/*
 * Licensed to the Apache Software Foundation (ASF) under one or more
 * contributor license agreements.  See the NOTICE file distributed with
 * this work for additional information regarding copyright ownership.
 * The ASF licenses this file to You under the Apache License, Version 2.0
 * (the "License"); you may not use this file except in compliance with
 * the License.  You may obtain a copy of the License at
 *
 *     http://www.apache.org/licenses/LICENSE-2.0
 *
 * Unless required by applicable law or agreed to in writing, software
 * distributed under the License is distributed on an "AS IS" BASIS,
 * WITHOUT WARRANTIES OR CONDITIONS OF ANY KIND, either express or implied.
 * See the License for the specific language governing permissions and
 * limitations under the License.
 */

package runtime

import (
	"context"
	"fmt"
	"os"
	"sync"
	"time"
)

import (
	"dubbo.apache.org/dubbo-go/v3/config_center"
	"dubbo.apache.org/dubbo-go/v3/metadata/report"
	dubboRegistry "dubbo.apache.org/dubbo-go/v3/registry"

	"github.com/pkg/errors"
)

import (
	dubbo_cp "github.com/apache/dubbo-kubernetes/pkg/config/app/dubbo-cp"
	"github.com/apache/dubbo-kubernetes/pkg/core"
	config_manager "github.com/apache/dubbo-kubernetes/pkg/core/config/manager"
	"github.com/apache/dubbo-kubernetes/pkg/core/datasource"
	"github.com/apache/dubbo-kubernetes/pkg/core/dns/lookup"
	"github.com/apache/dubbo-kubernetes/pkg/core/governance"
	"github.com/apache/dubbo-kubernetes/pkg/core/reg_client"
	"github.com/apache/dubbo-kubernetes/pkg/core/registry"
	core_manager "github.com/apache/dubbo-kubernetes/pkg/core/resources/manager"
	core_store "github.com/apache/dubbo-kubernetes/pkg/core/resources/store"
	"github.com/apache/dubbo-kubernetes/pkg/core/runtime/component"
	dds_context "github.com/apache/dubbo-kubernetes/pkg/dds/context"
	dp_server "github.com/apache/dubbo-kubernetes/pkg/dp-server/server"
	"github.com/apache/dubbo-kubernetes/pkg/events"
	"github.com/apache/dubbo-kubernetes/pkg/xds/cache/mesh"
)

// BuilderContext provides access to Builder's interim state.
type BuilderContext interface {
	ComponentManager() component.Manager
	ResourceStore() core_store.CustomizableResourceStore
	Transactions() core_store.Transactions
	ConfigStore() core_store.ResourceStore
	ResourceManager() core_manager.CustomizableResourceManager
	Config() dubbo_cp.Config
	RegistryCenter() dubboRegistry.Registry
	RegClient() reg_client.RegClient
	MetadataReportCenter() report.MetadataReport
	AdminRegistry() *registry.Registry
	ServiceDiscovery() dubboRegistry.ServiceDiscovery
	ConfigCenter() config_center.DynamicConfiguration
	Governance() governance.GovernanceConfig
	Extensions() context.Context
	ConfigManager() config_manager.ConfigManager
	LeaderInfo() component.LeaderInfo
	EventBus() events.EventBus
	DpServer() *dp_server.DpServer
	DataplaneCache() *sync.Map
	DDSContext() *dds_context.Context
	ResourceValidators() ResourceValidators
}

var _ BuilderContext = &Builder{}

// Builder represents a multi-step initialization process.
type Builder struct {
	cfg                  dubbo_cp.Config
	cm                   component.Manager
	rs                   core_store.CustomizableResourceStore
	cs                   core_store.ResourceStore
	txs                  core_store.Transactions
	rm                   core_manager.CustomizableResourceManager
	rom                  core_manager.ReadOnlyResourceManager
	ext                  context.Context
	meshCache            *mesh.Cache
	lif                  lookup.LookupIPFunc
	configm              config_manager.ConfigManager
	leadInfo             component.LeaderInfo
	erf                  events.EventBus
	dsl                  datasource.Loader
	dps                  *dp_server.DpServer
	registryCenter       dubboRegistry.Registry
	metadataReportCenter report.MetadataReport
	configCenter         config_center.DynamicConfiguration
	adminRegistry        *registry.Registry
	governance           governance.GovernanceConfig
	rv                   ResourceValidators
	ddsctx               *dds_context.Context
	appCtx               context.Context
	dCache               *sync.Map
	regClient            reg_client.RegClient
	serviceDiscover      dubboRegistry.ServiceDiscovery
	*runtimeInfo
}

func BuilderFor(appCtx context.Context, cfg dubbo_cp.Config) (*Builder, error) {
	hostname, err := os.Hostname()
	if err != nil {
		return nil, errors.Wrap(err, "could not get hostname")
	}
	suffix := core.NewUUID()[0:4]
	return &Builder{
		cfg: cfg,
		ext: context.Background(),
		runtimeInfo: &runtimeInfo{
			instanceId: fmt.Sprintf("%s-%s", hostname, suffix),
			startTime:  time.Now(),
			mode:       cfg.Mode,
			deployMode: cfg.DeployMode,
		},
		appCtx: appCtx,
	}, nil
}

func (b *Builder) WithComponentManager(cm component.Manager) *Builder {
	b.cm = cm
	return b
}

func (b *Builder) WithResourceStore(rs core_store.CustomizableResourceStore) *Builder {
	b.rs = rs
	return b
}

func (b *Builder) WithTransactions(txs core_store.Transactions) *Builder {
	b.txs = txs
	return b
}

func (b *Builder) WithConfigStore(cs core_store.ResourceStore) *Builder {
	b.cs = cs
	return b
}

func (b *Builder) WithResourceManager(rm core_manager.CustomizableResourceManager) *Builder {
	b.rm = rm
	return b
}

func (b *Builder) WithReadOnlyResourceManager(rom core_manager.ReadOnlyResourceManager) *Builder {
	b.rom = rom
	return b
}

func (b *Builder) WithExtensions(ext context.Context) *Builder {
	b.ext = ext
	return b
}

func (b *Builder) WithExtension(key interface{}, value interface{}) *Builder {
	b.ext = context.WithValue(b.ext, key, value)
	return b
}

func (b *Builder) WithConfigManager(configm config_manager.ConfigManager) *Builder {
	b.configm = configm
	return b
}

func (b *Builder) WithLeaderInfo(leadInfo component.LeaderInfo) *Builder {
	b.leadInfo = leadInfo
	return b
}

func (b *Builder) WithDataplaneCache(cache *sync.Map) *Builder {
	b.dCache = cache
	return b
}

func (b *Builder) WithLookupIP(lif lookup.LookupIPFunc) *Builder {
	b.lif = lif
	return b
}

func (b *Builder) WithMeshCache(meshCache *mesh.Cache) *Builder {
	b.meshCache = meshCache
	return b
}

func (b *Builder) WithEventBus(erf events.EventBus) *Builder {
	b.erf = erf
	return b
}

func (b *Builder) WithDataSourceLoader(loader datasource.Loader) *Builder {
	b.dsl = loader
	return b
}

func (b *Builder) WithDpServer(dps *dp_server.DpServer) *Builder {
	b.dps = dps
	return b
}

<<<<<<< HEAD
func (b *Builder) WithEnvoyAdminClient(eac admin.EnvoyAdminClient) *Builder {
	b.eac = eac
	return b
}

func (b *Builder) MeshCache() *mesh.Cache {
	return b.meshCache
}

=======
>>>>>>> b165c47d
func (b *Builder) WithDDSContext(ddsctx *dds_context.Context) *Builder {
	b.ddsctx = ddsctx
	return b
}

func (b *Builder) WithResourceValidators(rv ResourceValidators) *Builder {
	b.rv = rv
	return b
}

func (b *Builder) WithRegClient(regClient reg_client.RegClient) *Builder {
	b.regClient = regClient
	return b
}

func (b *Builder) WithRegistryCenter(rg dubboRegistry.Registry) *Builder {
	b.registryCenter = rg
	return b
}

func (b *Builder) WithGovernanceConfig(gc governance.GovernanceConfig) *Builder {
	b.governance = gc
	return b
}

func (b *Builder) WithMetadataReport(mr report.MetadataReport) *Builder {
	b.metadataReportCenter = mr
	return b
}

func (b *Builder) WithConfigCenter(cc config_center.DynamicConfiguration) *Builder {
	b.configCenter = cc
	return b
}

func (b *Builder) WithAdminRegistry(ag *registry.Registry) *Builder {
	b.adminRegistry = ag
	return b
}

func (b *Builder) WithServiceDiscovery(discovery dubboRegistry.ServiceDiscovery) *Builder {
	b.serviceDiscover = discovery
	return b
}

func (b *Builder) Build() (Runtime, error) {
	if b.cm == nil {
		return nil, errors.Errorf("ComponentManager has not been configured")
	}
	if b.rs == nil {
		return nil, errors.Errorf("ResourceStore has not been configured")
	}
	if b.txs == nil {
		return nil, errors.Errorf("Transactions has not been configured")
	}
	if b.rm == nil {
		return nil, errors.Errorf("ResourceManager has not been configured")
	}
	if b.rom == nil {
		return nil, errors.Errorf("ReadOnlyResourceManager has not been configured")
	}
	if b.ext == nil {
		return nil, errors.Errorf("Extensions have been misconfigured")
	}
	if b.leadInfo == nil {
		return nil, errors.Errorf("LeaderInfo has not been configured")
	}
	if b.erf == nil {
		return nil, errors.Errorf("EventReaderFactory has not been configured")
	}
	if b.dps == nil {
		return nil, errors.Errorf("DpServer has not been configured")
	}
	if b.meshCache == nil {
		return nil, errors.Errorf("MeshCache has not been configured")
	}

	return &runtime{
		RuntimeInfo: b.runtimeInfo,
		RuntimeContext: &runtimeContext{
			cfg:                  b.cfg,
			rm:                   b.rm,
			rom:                  b.rom,
			txs:                  b.txs,
			ddsctx:               b.ddsctx,
			ext:                  b.ext,
			configm:              b.configm,
			registryCenter:       b.registryCenter,
			metadataReportCenter: b.metadataReportCenter,
			configCenter:         b.configCenter,
			adminRegistry:        b.adminRegistry,
			governance:           b.governance,
			leadInfo:             b.leadInfo,
			erf:                  b.erf,
			dCache:               b.dCache,
			dps:                  b.dps,
			serviceDiscovery:     b.serviceDiscover,
			rv:                   b.rv,
			appCtx:               b.appCtx,
			meshCache:            b.meshCache,
			regClient:            b.regClient,
		},
		Manager: b.cm,
	}, nil
}

func (b *Builder) RegClient() reg_client.RegClient {
	return b.regClient
}

func (b *Builder) DataplaneCache() *sync.Map {
	return b.dCache
}

func (b *Builder) Governance() governance.GovernanceConfig {
	return b.governance
}

func (b *Builder) AdminRegistry() *registry.Registry {
	return b.adminRegistry
}

func (b *Builder) ConfigCenter() config_center.DynamicConfiguration {
	return b.configCenter
}

func (b *Builder) ServiceDiscovery() dubboRegistry.ServiceDiscovery {
	return b.serviceDiscover
}

func (b *Builder) RegistryCenter() dubboRegistry.Registry {
	return b.registryCenter
}

func (b *Builder) MetadataReportCenter() report.MetadataReport {
	return b.metadataReportCenter
}

func (b *Builder) ComponentManager() component.Manager {
	return b.cm
}

func (b *Builder) ResourceStore() core_store.CustomizableResourceStore {
	return b.rs
}

func (b *Builder) Transactions() core_store.Transactions {
	return b.txs
}

func (b *Builder) ConfigStore() core_store.ResourceStore {
	return b.cs
}

func (b *Builder) ResourceManager() core_manager.CustomizableResourceManager {
	return b.rm
}

func (b *Builder) ReadOnlyResourceManager() core_manager.ReadOnlyResourceManager {
	return b.rom
}

func (b *Builder) LookupIP() lookup.LookupIPFunc {
	return b.lif
}

func (b *Builder) Config() dubbo_cp.Config {
	return b.cfg
}

func (b *Builder) DDSContext() *dds_context.Context {
	return b.ddsctx
}

func (b *Builder) Extensions() context.Context {
	return b.ext
}

func (b *Builder) ConfigManager() config_manager.ConfigManager {
	return b.configm
}

func (b *Builder) LeaderInfo() component.LeaderInfo {
	return b.leadInfo
}

func (b *Builder) EventBus() events.EventBus {
	return b.erf
}

func (b *Builder) DpServer() *dp_server.DpServer {
	return b.dps
}

func (b *Builder) ResourceValidators() ResourceValidators {
	return b.rv
}

func (b *Builder) AppCtx() context.Context {
	return b.appCtx
}<|MERGE_RESOLUTION|>--- conflicted
+++ resolved
@@ -208,18 +208,10 @@
 	return b
 }
 
-<<<<<<< HEAD
-func (b *Builder) WithEnvoyAdminClient(eac admin.EnvoyAdminClient) *Builder {
-	b.eac = eac
-	return b
-}
-
 func (b *Builder) MeshCache() *mesh.Cache {
 	return b.meshCache
 }
 
-=======
->>>>>>> b165c47d
 func (b *Builder) WithDDSContext(ddsctx *dds_context.Context) *Builder {
 	b.ddsctx = ddsctx
 	return b
