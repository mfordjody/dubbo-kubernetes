/*
 * Licensed to the Apache Software Foundation (ASF) under one or more
 * contributor license agreements.  See the NOTICE file distributed with
 * this work for additional information regarding copyright ownership.
 * The ASF licenses this file to You under the Apache License, Version 2.0
 * (the "License"); you may not use this file except in compliance with
 * the License.  You may obtain a copy of the License at
 *
 *     http://www.apache.org/licenses/LICENSE-2.0
 *
 * Unless required by applicable law or agreed to in writing, software
 * distributed under the License is distributed on an "AS IS" BASIS,
 * WITHOUT WARRANTIES OR CONDITIONS OF ANY KIND, either express or implied.
 * See the License for the specific language governing permissions and
 * limitations under the License.
 */

import type { I18nType } from './type.ts'

const words: I18nType = {
  service: '服务',
  serviceSearch: '服务查询',
  serviceGovernance: '路由规则',
  trafficManagement: '流量管控',
  serviceMetrics: '服务统计',
  serviceRelation: '服务关系',
  routingRule: '条件路由',
  tagRule: '标签路由',
  meshRule: 'Mesh路由',
  dynamicConfig: '动态配置',
  accessControl: '黑白名单',
  weightAdjust: '权重调整',
  loadBalance: '负载均衡',
  serviceTest: '服务测试',
  serviceMock: '服务Mock',
  services: '服务',
  providers: '提供者',
  consumers: '消费者',
  application: '应用',
  instance: '实例',
  all: '全部',
  common: '通用',

  metrics: '可观测',
  relation: '关系',
  group: '组',
  version: '版本',
  app: '应用',
  ip: 'IP地址',
  qps: 'qps',
  rt: 'rt',
  successRate: '成功率',
  serviceInfo: '服务信息',
  port: '端口',
  timeout: '超时(毫秒)',
  serialization: '序列化',
  appName: '应用名',
  serviceName: '服务名',
  registrySource: '注册来源',
  instanceRegistry: '应用级',
  interfaceRegistry: '接口级',
  allRegistry: '应用级/接口级',
  operation: '操作',
  searchResult: '查询结果',
  search: '搜索',
  methodName: '方法名',
  enabled: '开启',
  disabled: '禁用',
  method: '方法',
  weight: '权重',
  create: '创建',
  save: '保存',
  cancel: '取消',
  close: '关闭',
  confirm: '确认',
  ruleContent: '规则内容',
  createNewRoutingRule: '创建新路由规则',
  createNewTagRule: '创建新标签规则',
  createMeshTagRule: '创建新mesh规则',
  createNewDynamicConfigRule: '创建新动态配置规则',
  createNewWeightRule: '新建权重规则',
  createNewLoadBalanceRule: '新建负载均衡规则',
  createTimeoutRule: '创建超时时间规则',
  createRetryRule: '创建重试规则',
  createRegionRule: '创建同区域优先规则',
  createArgumentRule: '创建参数路由规则',
  createMockCircuitRule: '创建调用降级规则',
  createAccesslogRule: '创建访问日志规则',
  createGrayRule: '创建灰度隔离规则',
  createWeightRule: '创建权重比例规则',
  serviceIdHint: '服务名',
  view: '查看',
  edit: '编辑',
  delete: '删除',
  searchRoutingRule: '搜索路由规则',
  searchAccessRule: '搜索黑白名单',
  searchWeightRule: '搜索权重调整规则',
  dataIdClassHint: '服务接口的类完整包路径',
  dataIdVersionHint: '服务接口的Version,根据接口实际情况选填',
  dataIdGroupHint: '服务接口的Group,根据接口实际情况选填',
  agree: '同意',
  disagree: '不同意',
  searchDynamicConfig: '搜索动态配置',
  appNameHint: '服务所属的应用名称',
  basicInfo: '基础信息',
  metaData: '元数据',
  methodMetrics: '服务方法统计',
  searchDubboService: '搜索Dubbo服务或应用',
  serviceSearchHint: '服务ID, org.apache.dubbo.demo.api.DemoService, * 代表所有服务',
  ipSearchHint: '在指定的IP地址上查找目标服务器提供的所有服务',
  appSearchHint: '输入应用名称以查找由一个特定应用提供的所有服务, * 代表所有',
  searchTagRule: '根据应用名搜索标签规则',
  searchMeshRule: '根据应用名搜索mesh规则',
  searchSingleMetrics: '输入IP搜索Metrics信息',
  searchBalanceRule: '搜索负载均衡规则',
  parameterList: '参数列表',
  returnType: '返回值',
  noMetadataHint:
    '无元数据信息，请升级至Dubbo2.7及以上版本，或者查看application.properties中关于config center的配置，详见',
  here: '这里',
  configAddress:
    'https://github.com/apache/incubator-dubbo-admin/wiki/Dubbo-Admin%E9%85%8D%E7%BD%AE%E8%AF%B4%E6%98%8E',
  whiteList: '白名单',
  whiteListHint: '白名单IP列表, 多个地址用逗号分隔: 1.1.1.1,2.2.2.2',
  blackList: '黑名单',
  blackListHint: '黑名单IP列表, 多个地址用逗号分隔: 3.3.3.3,4.4.4.4',
  address: '地址列表',
  weightAddressHint: '此权重设置的IP地址,用逗号分隔: 1.1.1.1,2.2.2.2',
  weightHint: '权重值，默认100',
  methodHint: '负载均衡生效的方法，*代表所有方法',
  strategy: '策略',
  balanceStrategyHint: '负载均衡策略',
  goIndex: '返回首页',
  releaseLater: '在后续版本中发布，敬请期待',
  later: {
    metrics: 'Metrics会在后续版本中发布，敬请期待',
    serviceTest: '服务测试会在后续版本中发布，敬请期待',
    serviceMock: '服务Mock会在后续版本中发布，敬请期待'
  },
  by: '按',
  $vuetify: {
    dataIterator: {
      rowsPerPageText: '每页记录数：',
      rowsPerPageAll: '全部',
      pageText: '{0}-{1} 共 {2} 条',
      noResultsText: '没有找到匹配记录',
      nextPage: '下一页',
      prevPage: '上一页'
    },
    dataTable: {
      rowsPerPageText: '每页行数：'
    },
    noDataText: '无可用数据'
  },
  configManage: '配置管理',
  configCenterAddress: '配置中心地址',
  searchDubboConfig: '搜索Dubbo配置',
  createNewDubboConfig: '新建Dubbo配置',
  scope: '范围',
  name: '名称',
  warnDeleteConfig: ' 是否要删除Dubbo配置: ',
  warnDeleteRouteRule: '是否要删除路由规则',
  warnDeleteDynamicConfig: '是否要删除动态配置',
  warnDeleteBalancing: '是否要删除负载均衡规则',
  warnDeleteAccessControl: '是否要删除黑白名单',
  warnDeleteTagRule: '是否要删除标签路由',
  warnDeleteMeshRule: '是否要删除mesh路由',
  warnDeleteWeightAdjust: '是否要删除权重规则',
  configNameHint: '配置所属的应用名, global 表示全局配置',
  configContent: '配置内容',
  testMethod: '测试方法',
  execute: '执行',
  result: '结果: ',
  success: ' 成功',
  fail: '失败',
  detail: '详情',
  more: '更多',
  copyUrl: '复制 URL',
  copy: '复制',
  url: 'URL',
  copySuccessfully: '已复制',
  test: '测试',
  placeholders: {
    searchService: '通过服务名搜索服务'
  },
  methods: '方法列表',
  testModule: {
    searchServiceHint: '完整服务ID, org.apache.dubbo.demo.api.DemoService, 按回车键查询'
  },
  userName: '用户名',
  password: '密码',
  login: '登录',
  apiDocs: '接口文档',
  apiDocsRes: {
    dubboProviderIP: 'Dubbo 提供者Ip',
    dubboProviderPort: 'Dubbo 提供者端口',
    loadApiList: '加载接口列表',
    apiListText: '接口列表',
    apiForm: {
      missingInterfaceInfo: '缺少接口信息',
      getApiInfoErr: '获取接口信息异常',
      api404Err: '接口名称不正确,没有查找到接口参数和响应信息',
      apiRespDecShowLabel: '响应说明',
      apiNameShowLabel: '接口名称',
      apiPathShowLabel: '接口位置',
      apiMethodParamInfoLabel: '接口参数',
      apiVersionShowLabel: '接口版本',
      apiGroupShowLabel: '接口分组',
      apiDescriptionShowLabel: '接口说明',
      isAsyncFormLabel: '是否异步调用(此参数不可修改,根据接口定义的是否异步显示)',
      apiModuleFormLabel: '接口模块(此参数不可修改)',
      apiFunctionNameFormLabel: '接口方法名(此参数不可修改)',
      registryCenterUrlFormLabel: '注册中心地址, 如果为空将使用Dubbo 提供者Ip和端口进行直连',
      paramNameLabel: '参数名',
      paramPathLabel: '参数位置',
      paramDescriptionLabel: '说明',
      paramRequiredLabel: '该参数为必填',
      doTestBtn: '测试',
      responseLabel: '响应',
      responseExampleLabel: '响应示例',
      apiResponseLabel: '接口响应',
      LoadingLabel: '加载中...',
      requireTip: '有未填写的必填项',
      requireItemTip: '该项为必填!',
      requestApiErrorTip: '请求接口发生异常,请检查提交的数据,特别是JSON类数据和其中的枚举部分',
      unsupportedHtmlTypeTip: '暂不支持的表单类型',
      none: '无'
    }
  },
  authFailed: '权限验证失败',

  ruleList: '规则列表',
  mockRule: '规则配置',
  mockData: '模拟数据',
  globalDisable: '全局禁用',
  globalEnable: '全局启用',
  saveRuleSuccess: '保存规则成功',
  deleteRuleSuccess: '删除成功',
  disableRuleSuccess: '禁用成功',
  enableRuleSuccess: '启用成功',
  methodNameHint: '服务方法名',
  createMockRule: '创建规则',
  editMockRule: '修改规则',
  deleteRuleTitle: '确定要删除此服务Mock规则吗？',

  trafficTimeout: '超时时间',
  trafficRetry: '调用重试',
  trafficRegion: '同区域优先',
  trafficIsolation: '环境隔离',
  trafficWeight: '权重比例',
  trafficArguments: '参数路由',
  trafficMock: '调用降级',
  trafficAccesslog: '访问日志',
  trafficHost: '固定机器导流',
  trafficGray: '流量灰度',

  homePage: '集群概览',
  serviceManagement: '开发测试',

  groupInputPrompt: '请输入服务group(可选)',
  versionInputPrompt: '请输入服务version(可选)',
  resources: '资源详情',
  applications: '应用',
  instances: '实例',
  applicationDomain: {
    name: '应用名',
    detail: '应用详情'
  },
  searchDomain: {
    total: '共计',
    unit: '条'
  },
  backHome: '回到首页',
  noPageTip: '抱歉，你访问的页面不存在',

<<<<<<< HEAD
  details: '详情',
  debug: '调试',
  distribution: '分布',
  monitor: '监控',
  tracing: '链路追踪',
  event: '事件',

  provideService: '提供服务',
  dependentService: '依赖服务'
=======
  globalSearchTip: '搜索ip，应用，实例，服务'
>>>>>>> 50094c46
}

export default words<|MERGE_RESOLUTION|>--- conflicted
+++ resolved
@@ -272,8 +272,8 @@
   },
   backHome: '回到首页',
   noPageTip: '抱歉，你访问的页面不存在',
-
-<<<<<<< HEAD
+  globalSearchTip: '搜索ip，应用，实例，服务',
+
   details: '详情',
   debug: '调试',
   distribution: '分布',
@@ -283,9 +283,6 @@
 
   provideService: '提供服务',
   dependentService: '依赖服务'
-=======
-  globalSearchTip: '搜索ip，应用，实例，服务'
->>>>>>> 50094c46
 }
 
 export default words