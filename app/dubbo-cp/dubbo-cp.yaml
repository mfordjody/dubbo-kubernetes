# Licensed to the Apache Software Foundation (ASF) under one or more
# contributor license agreements.  See the NOTICE file distributed with
# this work for additional information regarding copyright ownership.
# The ASF licenses this file to You under the Apache License, Version 2.0
# (the "License"); you may not use this file except in compliance with
# the License.  You may obtain a copy of the License at
#
#     http://www.apache.org/licenses/LICENSE-2.0
#
# Unless required by applicable law or agreed to in writing, software
# distributed under the License is distributed on an "AS IS" BASIS,
# WITHOUT WARRANTIES OR CONDITIONS OF ANY KIND, either express or implied.
# See the License for the specific language governing permissions and
# limitations under the License.

# Support multi deploy status, see https://github.com/apache/dubbo-kubernetes/blob/master/README.md
# Available options: k8s(not supported yet), half, universal
deployMode: half
# Support multi-cluster
# Available options: zone, global(not supported yet)
mode: zone
store:
  # Traditional Store support nacos and zookeeper
  traditional:
<<<<<<< HEAD
    config_center: nacos://47.76.94.134:8848?username=nacos&password=nacos
    registry:
      address: nacos://47.76.94.134:8848?username=nacos&password=nacos
    metadata_report:
=======
    registry:
      address: nacos://47.76.94.134:8848?username=nacos&password=nacos
    configCenter:
      address: nacos://47.76.94.134:8848?username=nacos&password=nacos
    metadataReport:
>>>>>>> f48d27d2
      address: nacos://47.76.94.134:8848?username=nacos&password=nacos
admin:
  # metric and trace grafana dashboards
  metricDashboards:
    application:
      baseURL: http://47.76.81.123:3000/d/a0b114ca-edf7-4dfe-ac2c-34a4fc545fed/application
    instance:
      baseURL: http://47.76.81.123:3000/d/dcf5defe-d198-4704-9edf-6520838880e9/instance
    service:
<<<<<<< HEAD
      baseURL: http://47.76.81.123:3000/d/ec689613-b4a1-45b1-b8bd-9d557059f970/service/
  trace_dashboards:
=======
      baseURL: http://47.251.1.59:3000/d/ec689613-b4a1-45b1-b8bd-9d557059f970/service/
  traceDashboards:
>>>>>>> f48d27d2
    application:
      baseURL: http://47.76.81.123:3000/d/e968a89b-f03d-42e3-8ad3-930ae815cb0f/application
    instance:
      baseURL: http://47.76.81.123:3000/d/f5f48f75-13ec-489b-88ae-635ae38d8618/instance
    service:
      baseURL: http://47.76.81.123:3000/d/b2e178fb-ada3-4d5e-9f54-de99e7f07662/service
  prometheus: http://47.251.116.82:9090
  # grafana should custom configs below:
  # [server]
  # root_url = %(protocol)s://%(domain)s：%(http_port)s/grafana
  # allowed_origins = *
  # serve_from_sub_path = true
<<<<<<< HEAD
  grafana: http://47.76.81.123:3000/
#multizone:
#  zone:
#    globalAddress: grpc://127.0.0.1:5685
#  global:
#    dds:
#      grpcPort: 5685
runtime:
  kubernetes:
    admissionServer:
      address: 10.23.132.51
      port: 5443
      certDir: test/cert
=======
  # [security]
  # allow_embedding = true
  # [auth.anonymous]
  # enabled = true
  grafana: http://47.251.1.59:3000/grafana
>>>>>>> f48d27d2
<|MERGE_RESOLUTION|>--- conflicted
+++ resolved
@@ -22,64 +22,36 @@
 store:
   # Traditional Store support nacos and zookeeper
   traditional:
-<<<<<<< HEAD
-    config_center: nacos://47.76.94.134:8848?username=nacos&password=nacos
-    registry:
-      address: nacos://47.76.94.134:8848?username=nacos&password=nacos
-    metadata_report:
-=======
     registry:
       address: nacos://47.76.94.134:8848?username=nacos&password=nacos
     configCenter:
       address: nacos://47.76.94.134:8848?username=nacos&password=nacos
     metadataReport:
->>>>>>> f48d27d2
       address: nacos://47.76.94.134:8848?username=nacos&password=nacos
 admin:
   # metric and trace grafana dashboards
   metricDashboards:
     application:
-      baseURL: http://47.76.81.123:3000/d/a0b114ca-edf7-4dfe-ac2c-34a4fc545fed/application
+      baseURL: http://47.251.1.59:3000/d/a0b114ca-edf7-4dfe-ac2c-34a4fc545fed/application
     instance:
-      baseURL: http://47.76.81.123:3000/d/dcf5defe-d198-4704-9edf-6520838880e9/instance
+      baseURL: http://47.251.1.59:3000/d/dcf5defe-d198-4704-9edf-6520838880e9/instance
     service:
-<<<<<<< HEAD
-      baseURL: http://47.76.81.123:3000/d/ec689613-b4a1-45b1-b8bd-9d557059f970/service/
-  trace_dashboards:
-=======
       baseURL: http://47.251.1.59:3000/d/ec689613-b4a1-45b1-b8bd-9d557059f970/service/
   traceDashboards:
->>>>>>> f48d27d2
     application:
-      baseURL: http://47.76.81.123:3000/d/e968a89b-f03d-42e3-8ad3-930ae815cb0f/application
+      baseURL: http://47.251.1.59:3000/d/e968a89b-f03d-42e3-8ad3-930ae815cb0f/application
     instance:
-      baseURL: http://47.76.81.123:3000/d/f5f48f75-13ec-489b-88ae-635ae38d8618/instance
+      baseURL: http://47.251.1.59:3000/d/f5f48f75-13ec-489b-88ae-635ae38d8618/instance
     service:
-      baseURL: http://47.76.81.123:3000/d/b2e178fb-ada3-4d5e-9f54-de99e7f07662/service
+      baseURL: http://47.251.1.59:3000/d/b2e178fb-ada3-4d5e-9f54-de99e7f07662/service
   prometheus: http://47.251.116.82:9090
   # grafana should custom configs below:
   # [server]
   # root_url = %(protocol)s://%(domain)s：%(http_port)s/grafana
   # allowed_origins = *
   # serve_from_sub_path = true
-<<<<<<< HEAD
-  grafana: http://47.76.81.123:3000/
-#multizone:
-#  zone:
-#    globalAddress: grpc://127.0.0.1:5685
-#  global:
-#    dds:
-#      grpcPort: 5685
-runtime:
-  kubernetes:
-    admissionServer:
-      address: 10.23.132.51
-      port: 5443
-      certDir: test/cert
-=======
   # [security]
   # allow_embedding = true
   # [auth.anonymous]
   # enabled = true
-  grafana: http://47.251.1.59:3000/grafana
->>>>>>> f48d27d2
+  grafana: http://47.251.1.59:3000/grafana